--- conflicted
+++ resolved
@@ -27,11 +27,7 @@
         let mut opts = Options::default();
         opts.create_if_missing(true);
         opts.set_merge_operator("test operator", test_provided_merge, None);
-<<<<<<< HEAD
         let db = DB::open(&opts, path).unwrap();
-=======
-        let mut db = DB::open(&opts, &n).unwrap();
->>>>>>> 60dbdc92
         let opts = Options::default();
         match db.create_cf("cf1", &opts) {
             Ok(_db) => println!("cf1 created successfully"),
@@ -87,11 +83,7 @@
     }
     // should b able to drop a cf
     {
-<<<<<<< HEAD
         let db = DB::open_cf(&Options::default(), path, &["cf1"]).unwrap();
-=======
-        let mut db = DB::open_cf(&Options::default(), &n, &["cf1"]).unwrap();
->>>>>>> 60dbdc92
         match db.drop_cf("cf1") {
             Ok(_) => println!("cf1 successfully dropped."),
             Err(e) => panic!("failed to drop column family: {}", e),
